// Copyright 2020 Intelligent Robotics Lab
//
// Licensed under the Apache License, Version 2.0 (the "License");
// you may not use this file except in compliance with the License.
// You may obtain a copy of the License at
//
//     http://www.apache.org/licenses/LICENSE-2.0
//
// Unless required by applicable law or agreed to in writing, software
// distributed under the License is distributed on an "AS IS" BASIS,
// WITHOUT WARRANTIES OR CONDITIONS OF ANY KIND, either express or implied.
// See the License for the specific language governing permissions and
// limitations under the License.

#include <string>
#include <memory>
#include <vector>
#include <set>
#include <algorithm>
#include <list>
#include <tuple>
#include <map>
#include <utility>

#include "plansys2_executor/BTBuilder.hpp"

#include "plansys2_domain_expert/DomainExpertClient.hpp"
#include "plansys2_pddl_parser/Utils.h"
#include "plansys2_problem_expert/ProblemExpertClient.hpp"
#include "plansys2_problem_expert/Utils.hpp"

#include "rclcpp/rclcpp.hpp"

namespace plansys2
{

BTBuilder::BTBuilder(
  rclcpp::Node::SharedPtr node,
  const std::string & bt_action)
{
  domain_client_ = std::make_shared<plansys2::DomainExpertClient>(node);
  problem_client_ = std::make_shared<plansys2::ProblemExpertClient>(node);

  if (bt_action != "") {
    bt_action_ = bt_action;
  } else {
    bt_action_ =
      R""""(<Sequence name="ACTION_ID">
WAIT_AT_START_ACTIONS
  <ApplyAtStartEffect action="ACTION_ID"/>
  <ReactiveSequence name="ACTION_ID">
    <CheckOverAllReq action="ACTION_ID"/>
    <ExecuteAction action="ACTION_ID"/>
  </ReactiveSequence>
  <CheckAtEndReq action="ACTION_ID"/>
  <ApplyAtEndEffect action="ACTION_ID"/>
</Sequence>
)"""";
  }
}

bool
BTBuilder::is_action_executable(
  const ActionStamped & action,
  std::vector<plansys2_msgs::msg::Node> & predicates,
  std::vector<plansys2_msgs::msg::Node> & functions) const
{
  return check(action.action->at_start_requirements, predicates, functions) &&
         check(action.action->over_all_requirements, predicates, functions) &&
         check(action.action->at_end_requirements, predicates, functions);
}

std::pair<std::string, uint8_t>
BTBuilder::get_base(
  const plansys2_msgs::msg::Tree & tree,
  uint32_t node_id)
{
  std::string base_expr;
  uint8_t base_type = plansys2_msgs::msg::Node::UNKNOWN;

  switch (tree.nodes[node_id].node_type) {
    case plansys2_msgs::msg::Node::NOT: {
        auto child_id = tree.nodes[node_id].children[0];
        base_expr = parser::pddl::toString(tree, child_id);
        base_type = plansys2_msgs::msg::Node::PREDICATE;
        break;
      }

    case plansys2_msgs::msg::Node::PREDICATE: {
        base_expr = parser::pddl::toString(tree, node_id);
        base_type = plansys2_msgs::msg::Node::PREDICATE;
        break;
      }

    case plansys2_msgs::msg::Node::EXPRESSION: {
        auto child_id = tree.nodes[node_id].children[0];
        if (tree.nodes[child_id].node_type == plansys2_msgs::msg::Node::FUNCTION) {
          base_expr = parser::pddl::toString(tree, child_id);
          base_type = plansys2_msgs::msg::Node::FUNCTION;
        } else {
          std::cerr << "get_base: Error parsing expresion [" <<
            parser::pddl::toString(tree, node_id) << "]" << std::endl;
        }
        break;
      }

    case plansys2_msgs::msg::Node::FUNCTION_MODIFIER: {
        auto child_id = tree.nodes[node_id].children[0];
        base_expr = parser::pddl::toString(tree, child_id);
        base_type = plansys2_msgs::msg::Node::FUNCTION;
        break;
      }

    default: {
        std::cerr << "get_base: Error parsing expresion [" <<
          parser::pddl::toString(tree) << "]" << std::endl;
        break;
      }
  }

  return std::make_pair(base_expr, base_type);
}

GraphNode::Ptr
BTBuilder::get_node_satisfy(
  const plansys2_msgs::msg::Tree & requirement,
  uint32_t node_id,
  const GraphNode::Ptr & node,
  const GraphNode::Ptr & current)
{
  if (node == current) {
    return nullptr;
  }

  std::pair<std::string, uint8_t> requirement_base = get_base(requirement, node_id);

  GraphNode::Ptr ret = nullptr;
  std::vector<uint32_t> at_start_effects =
    parser::pddl::getSubtrees(node->action.action->at_start_effects);
  std::vector<uint32_t> at_end_effects =
    parser::pddl::getSubtrees(node->action.action->at_end_effects);

  std::vector<uint32_t> at_start_requirements =
    parser::pddl::getSubtrees(node->action.action->at_start_requirements);
  std::vector<uint32_t> over_all_requirements =
    parser::pddl::getSubtrees(node->action.action->over_all_requirements);
  std::vector<uint32_t> at_end_requirements =
    parser::pddl::getSubtrees(node->action.action->at_end_requirements);

  for (const auto & effect : at_end_effects) {
    std::pair<std::string, uint8_t> base = get_base(node->action.action->at_end_effects, effect);
    if (base != requirement_base) {
      continue;
    }

    if (check(requirement, node->predicates, node->functions, node_id)) {
      ret = node;
    }
  }

  for (const auto & effect : at_start_effects) {
    std::pair<std::string, uint8_t> base = get_base(node->action.action->at_start_effects, effect);
    if (base != requirement_base) {
      continue;
    }

    if (check(requirement, node->predicates, node->functions, node_id)) {
      ret = node;
    }
  }

  for (const auto & req : at_start_requirements) {
    std::pair<std::string,
      uint8_t> base = get_base(node->action.action->at_start_requirements, req);
    if (base != requirement_base) {
      continue;
    }

    if (check(requirement, node->predicates, node->functions, node_id)) {
      ret = node;
    }
  }

  for (const auto & req : over_all_requirements) {
    std::pair<std::string,
      uint8_t> base = get_base(node->action.action->over_all_requirements, req);
    if (base != requirement_base) {
      continue;
    }

    if (check(requirement, node->predicates, node->functions, node_id)) {
      ret = node;
    }
  }

  for (const auto & req : at_end_requirements) {
    std::pair<std::string, uint8_t> base = get_base(node->action.action->at_end_requirements, req);
    if (base != requirement_base) {
      continue;
    }

    if (check(requirement, node->predicates, node->functions, node_id)) {
      ret = node;
    }
  }

  for (const auto & arc : node->out_arcs) {
    auto node_ret = get_node_satisfy(requirement, node_id, arc, current);

    if (node_ret != nullptr) {
      ret = node_ret;
    }
  }

  return ret;
}

bool
BTBuilder::is_parallelizable(
  const plansys2::ActionStamped & action,
  const std::list<GraphNode::Ptr> & ret) const
{
  std::vector<plansys2_msgs::msg::Node> action_at_start_requirements;
  parser::pddl::getPredicates(action_at_start_requirements, action.action->at_start_requirements);

  for (const auto & other : ret) {
    std::vector<plansys2_msgs::msg::Node> other_over_all_requirements;
    parser::pddl::getPredicates(
      other_over_all_requirements,
      other->action.action->over_all_requirements);

    for (const auto & prev_over_all_req : other_over_all_requirements) {
      for (const auto & action_at_start_req : action_at_start_requirements) {
        if (parser::pddl::toString(prev_over_all_req) ==
          parser::pddl::toString(action_at_start_req) &&
          prev_over_all_req.negate == action_at_start_req.negate)
        {
          return false;
        }
      }
    }
  }

  return true;
}

GraphNode::Ptr
BTBuilder::get_node_satisfy(
  const plansys2_msgs::msg::Tree & requirement,
  uint32_t node_id,
  const std::list<GraphNode::Ptr> & roots,
  const GraphNode::Ptr & current)
{
  GraphNode::Ptr ret;
  for (const auto & node : roots) {
    auto node_ret = get_node_satisfy(requirement, node_id, node, current);
    if (node_ret != nullptr) {
      ret = node_ret;
    }
  }

  return ret;
}

std::list<GraphNode::Ptr>
BTBuilder::get_roots(
  std::vector<plansys2::ActionStamped> & action_sequence,
  std::vector<plansys2_msgs::msg::Node> & predicates,
  std::vector<plansys2_msgs::msg::Node> & functions,
  int & node_counter)
{
  std::list<GraphNode::Ptr> ret;

  auto it = action_sequence.begin();
  while (it != action_sequence.end()) {
    const auto & action = *it;
    if (is_action_executable(action, predicates, functions) && is_parallelizable(action, ret)) {
      auto new_root = GraphNode::make_shared();
      new_root->action = action;
      new_root->node_num = node_counter++;
      new_root->level_num = 0;

      ret.push_back(new_root);
      it = action_sequence.erase(it);
    } else {
      break;
    }
  }

  return ret;
}

void
BTBuilder::remove_existing_requirements(
  const plansys2_msgs::msg::Tree & tree,
  std::vector<uint32_t> & requirements,
  std::vector<plansys2_msgs::msg::Node> & predicates,
  std::vector<plansys2_msgs::msg::Node> & functions) const
{
  auto it = requirements.begin();
  while (it != requirements.end()) {
    if (check(tree, predicates, functions, *it)) {
      it = requirements.erase(it);
    } else {
      ++it;
    }
  }
}

void
BTBuilder::prune_backwards(GraphNode::Ptr new_node, GraphNode::Ptr node_satisfy)
{
  // Repeat prune to the roots
  for (auto & in : node_satisfy->in_arcs) {
    prune_backwards(new_node, in);
  }

  auto it = node_satisfy->out_arcs.begin();
  while (it != node_satisfy->out_arcs.end()) {
    if (*it == new_node) {
      (*it)->in_arcs.erase(*it);
      it = node_satisfy->out_arcs.erase(it);
    } else {
      ++it;
    }
  }
}

void
BTBuilder::prune_forward(GraphNode::Ptr current, std::list<GraphNode::Ptr> & used_nodes)
{
  auto it = current->out_arcs.begin();
  while (it != current->out_arcs.end()) {
    if (std::find(used_nodes.begin(), used_nodes.end(), *it) != used_nodes.end()) {
      it = current->out_arcs.erase(it);
    } else {
      prune_forward(*it, used_nodes);
      used_nodes.push_back(*it);

      ++it;
    }
  }
}

Graph::Ptr
BTBuilder::get_graph(const Plan & current_plan)
{
  int node_counter = 0;
  int level_counter = 0;
  auto graph = Graph::make_shared();

  auto action_sequence = get_plan_actions(current_plan);
  auto predicates = problem_client_->getPredicates();
  auto functions = problem_client_->getFunctions();

  graph->roots = get_roots(action_sequence, predicates, functions, node_counter);

  // Apply root actions
  for (auto & action_node : graph->roots) {
    // Create a local copy of the state
    action_node->predicates = problem_client_->getPredicates();
    action_node->functions = problem_client_->getFunctions();

    // Apply the effects to the local node state
    apply(
      action_node->action.action->at_start_effects,
      action_node->predicates, action_node->functions);
    apply(
      action_node->action.action->at_end_effects,
      action_node->predicates, action_node->functions);

    // Apply the effects to the global state
    apply(
      action_node->action.action->at_start_effects,
      predicates, functions);
    apply(
      action_node->action.action->at_end_effects,
      predicates, functions);
  }


  // Build the rest of the graph
  while (!action_sequence.empty()) {
    auto new_node = GraphNode::make_shared();
    new_node->action = *action_sequence.begin();
    new_node->node_num = node_counter++;
    float time = new_node->action.time;

    auto level = graph->levels.find(time);
    if (level == graph->levels.end()) {
      level_counter++;
      std::list<GraphNode::Ptr> new_level;
      new_level.push_back(new_node);
      graph->levels.insert({time, new_level});
    } else {
      level->second.push_back(new_node);
    }
    new_node->level_num = level_counter;

    std::vector<uint32_t> at_start_requirements =
      parser::pddl::getSubtrees(action_sequence.begin()->action->at_start_requirements);
    std::vector<uint32_t> over_all_requirements =
      parser::pddl::getSubtrees(action_sequence.begin()->action->over_all_requirements);
    std::vector<uint32_t> at_end_requirements =
      parser::pddl::getSubtrees(action_sequence.begin()->action->at_end_requirements);

    auto it_at_start = at_start_requirements.begin();
    while (it_at_start != at_start_requirements.end()) {
      auto node_satisfy =
        get_node_satisfy(
        action_sequence.begin()->action->at_start_requirements,
        *it_at_start,
        graph->roots,
        new_node);
      if (node_satisfy != nullptr) {
        prune_backwards(new_node, node_satisfy);

        // Create the connections to the parent node
        new_node->in_arcs.insert(node_satisfy);
        node_satisfy->out_arcs.insert(new_node);

        // Copy the state from the parent node
        new_node->predicates = node_satisfy->predicates;
        new_node->functions = node_satisfy->functions;

        // Apply the effects of the new node
        apply(
          new_node->action.action->at_start_effects,
          new_node->predicates, new_node->functions);
        apply(
          new_node->action.action->at_end_effects,
          new_node->predicates, new_node->functions);

        it_at_start = at_start_requirements.erase(it_at_start);
      } else {
        ++it_at_start;
      }
    }

    auto it_over_all = over_all_requirements.begin();
    while (it_over_all != over_all_requirements.end()) {
      auto node_satisfy =
        get_node_satisfy(
        action_sequence.begin()->action->over_all_requirements,
        *it_over_all,
        graph->roots,
        new_node);
      if (node_satisfy != nullptr) {
        prune_backwards(new_node, node_satisfy);

        // Create the connections to the parent node
        new_node->in_arcs.insert(node_satisfy);
        node_satisfy->out_arcs.insert(new_node);

        // Copy the state from the parent node
        new_node->predicates = node_satisfy->predicates;
        new_node->functions = node_satisfy->functions;

        // Apply the effects of the new node
        apply(
          new_node->action.action->at_start_effects,
          new_node->predicates, new_node->functions);
        apply(
          new_node->action.action->at_end_effects,
          new_node->predicates, new_node->functions);

        it_over_all = over_all_requirements.erase(it_over_all);
      } else {
        ++it_over_all;
      }
    }

    auto it_at_end = at_end_requirements.begin();
    while (it_at_end != at_end_requirements.end()) {
      auto node_satisfy =
        get_node_satisfy(
        action_sequence.begin()->action->at_end_requirements,
        *it_at_end,
        graph->roots,
        new_node);
      if (node_satisfy != nullptr) {
        prune_backwards(new_node, node_satisfy);

        // Create the connections to the parent node
        new_node->in_arcs.insert(node_satisfy);
        node_satisfy->out_arcs.insert(new_node);

        // Copy the state from the parent node
        new_node->predicates = node_satisfy->predicates;
        new_node->functions = node_satisfy->functions;

        // Apply the effects of the new node
        apply(
          new_node->action.action->at_start_effects,
          new_node->predicates, new_node->functions);
        apply(
          new_node->action.action->at_end_effects,
          new_node->predicates, new_node->functions);

        it_at_end = at_end_requirements.erase(it_at_end);
      } else {
        ++it_at_end;
      }
    }

    remove_existing_requirements(
      action_sequence.begin()->action->at_start_requirements, at_start_requirements, predicates,
      functions);
    remove_existing_requirements(
      action_sequence.begin()->action->over_all_requirements, over_all_requirements, predicates,
      functions);
    remove_existing_requirements(
      action_sequence.begin()->action->at_end_requirements, at_end_requirements, predicates,
      functions);

    for (const auto & req : at_start_requirements) {
      std::cerr << "===> [" << req->toString() << "]" << std::endl;
    }

    assert(at_start_requirements.empty());
    assert(over_all_requirements.empty());
    assert(at_end_requirements.empty());

    action_sequence.erase(action_sequence.begin());
  }

  std::list<GraphNode::Ptr> used_nodes;
  for (auto & root : graph->roots) {
    prune_forward(root, used_nodes);
  }
  return graph;
}

std::string
BTBuilder::get_tree(const Plan & current_plan)
{
  auto action_graph = get_graph(current_plan);

  std::string bt_plan;

  std::list<std::string> used_nodes;

  if (action_graph->roots.size() > 1) {
    bt_plan = std::string("<root main_tree_to_execute=\"MainTree\">\n") +
      t(1) + "<BehaviorTree ID=\"MainTree\">\n" +
      t(2) + "<Parallel success_threshold=\"" + std::to_string(action_graph->roots.size()) +
      "\" failure_threshold=\"1\">\n";

    for (const auto & node : action_graph->roots) {
      bt_plan = bt_plan + get_flow_tree(node, used_nodes, 3);
    }

    bt_plan = bt_plan + t(2) + "</Parallel>\n" +
      t(1) + "</BehaviorTree>\n</root>\n";
  } else {
    bt_plan = std::string("<root main_tree_to_execute=\"MainTree\">\n") +
      t(1) + "<BehaviorTree ID=\"MainTree\">\n";

    bt_plan = bt_plan + get_flow_tree(*action_graph->roots.begin(), used_nodes, 2);

    bt_plan = bt_plan + t(1) + "</BehaviorTree>\n</root>\n";
  }

  return bt_plan;
}

std::string
BTBuilder::get_dotgraph(
  Graph::Ptr action_graph, std::shared_ptr<std::map<std::string,
  ActionExecutionInfo>> action_map, bool enable_legend,
  bool enable_print_graph)
{
  if (enable_print_graph) {
    print_graph(action_graph);
  }

  // create xdot graph
  std::stringstream ss;
  ss << "digraph plan {\n";

  int tab_level = 1;
  // dotgraph formatting options
  ss << t(tab_level);
  ss << "node[shape=box];\n";
  ss << t(tab_level);
  ss << "rankdir=TB;\n";

  // define all the levels and nodes
  ss << t(tab_level);
  ss << "subgraph cluster_0 {\n";

  tab_level = 2;
  ss << t(tab_level);
  ss << "label = \"Time: 0.0\";\n";
  ss << t(tab_level);
  ss << "style = rounded;\n";
  ss << t(tab_level);
  ss << "color = yellow3;\n";
  ss << t(tab_level);
  ss << "bgcolor = lemonchiffon;\n";
  ss << t(tab_level);
  ss << "labeljust = l;\n";

  tab_level = 3;
  for (auto & node : action_graph->roots) {
    ss << get_node_dotgraph(node, action_map, tab_level);
  }
  tab_level = 2;

  ss << t(tab_level);
  ss << "}\n";

  int max_level = 0;
  int max_node = 0;
  for (auto & level : action_graph->levels) {
    if (!level.second.empty()) {
      ss << t(tab_level);
      ss << "subgraph cluster_" << level.second.front()->level_num << " {\n";
      max_level = std::max(max_level, level.second.front()->level_num);

      tab_level = 2;
      ss << t(tab_level);
      ss << "label = \"Time: " << level.second.front()->action.time << "\";\n";
      ss << t(tab_level);
      ss << "style = rounded;\n";
      ss << t(tab_level);
      ss << "color = yellow3;\n";
      ss << t(tab_level);
      ss << "bgcolor = lemonchiffon;\n";
      ss << t(tab_level);
      ss << "labeljust = l;\n";

      tab_level = 3;
      for (auto & node : level.second) {
        max_node = std::max(max_node, node->node_num);
        ss << get_node_dotgraph(node, action_map, tab_level);
      }
      tab_level = 2;

      ss << t(tab_level);
      ss << "}\n";
    }
  }

  tab_level = 1;
  // define the edges
  for (const auto & graph_root : action_graph->roots) {
    ss << get_flow_dotgraph(graph_root, tab_level);
  }

  if (enable_legend) {
    max_level++;
    max_node++;
    addDotGraphLegend(ss, tab_level, max_level, max_node);
  }

  ss << "}";

  return ss.str();
}

std::string
BTBuilder::get_flow_tree(
  GraphNode::Ptr node,
  std::list<std::string> & used_nodes,
  int level)
{
  std::string ret;
  int l = level;

  const std::string action_id = "(" + parser::pddl::nameActionsToString(node->action.action) +
    "):" +
    std::to_string(static_cast<int>(node->action.time * 1000));

  if (std::find(used_nodes.begin(), used_nodes.end(), action_id) != used_nodes.end()) {
    return t(l) + "<WaitAction action=\"" + action_id + "\"/>\n";
  }

  used_nodes.push_back(action_id);

  if (node->out_arcs.size() == 0) {
    ret = ret + execution_block(node, l);
  } else if (node->out_arcs.size() == 1) {
    ret = ret + t(l) + "<Sequence name=\"" + action_id + "\">\n";
    ret = ret + execution_block(node, l + 1);

    for (const auto & child_node : node->out_arcs) {
      ret = ret + get_flow_tree(child_node, used_nodes, l + 1);
    }

    ret = ret + t(l) + "</Sequence>\n";
  } else {
    ret = ret + t(l) + "<Sequence name=\"" + action_id + "\">\n";
    ret = ret + execution_block(node, l + 1);

    ret = ret + t(l + 1) +
      "<Parallel success_threshold=\"" + std::to_string(node->out_arcs.size()) +
      "\" failure_threshold=\"1\">\n";

    for (const auto & child_node : node->out_arcs) {
      ret = ret + get_flow_tree(child_node, used_nodes, l + 2);
    }

    ret = ret + t(l + 1) + "</Parallel>\n";
    ret = ret + t(l) + "</Sequence>\n";
  }

  return ret;
}

std::string
BTBuilder::get_flow_dotgraph(
  GraphNode::Ptr node,
  int level)
{
  std::stringstream ss;

  for (const auto & child_node : node->out_arcs) {
    ss << t(level);
    ss << node->node_num << "->" << child_node->node_num << ";\n";
    ss << get_flow_dotgraph(child_node, level);
  }

  return ss.str();
}

std::string
BTBuilder::get_node_dotgraph(
  GraphNode::Ptr node, std::shared_ptr<std::map<std::string,
  ActionExecutionInfo>> action_map, int level)
{
  std::stringstream ss;
  ss << t(level);
<<<<<<< HEAD
  ss << node->node_num << " [label=\"" << parser::pddl::nameActionsToString(node->action.action) <<
    "\"";
=======
  ss << node->node_num << " [label=\"" << node->action.action->name_actions_to_string() << "\"";
>>>>>>> ec47a9fd
  ss << "labeljust=c,style=filled";

  auto status = get_action_status(node->action.action, action_map);
  switch (status) {
    case ActionExecutor::RUNNING:
      ss << ",color=blue,fillcolor=skyblue";
      break;
    case ActionExecutor::SUCCESS:
      ss << ",color=green4,fillcolor=seagreen2";
      break;
    case ActionExecutor::FAILURE:
      ss << ",color=red,fillcolor=pink";
      break;
    case ActionExecutor::CANCELLED:
      ss << ",color=red,fillcolor=pink";
      break;
    case ActionExecutor::IDLE:
    case ActionExecutor::DEALING:
    default:
      ss << ",color=yellow3,fillcolor=lightgoldenrod1";
      break;
  }
  ss << "];\n";
  return ss.str();
}

ActionExecutor::Status BTBuilder::get_action_status(
<<<<<<< HEAD
  std::shared_ptr<plansys2_msgs::msg::DurativeAction> action,
  std::shared_ptr<std::map<std::string, ActionExecutionInfo>> action_map)
{
  for (const auto & action_pair : *action_map) {
    if (parser::pddl::nameActionsToString(action_pair.second.durative_action_info) ==
      parser::pddl::nameActionsToString(action))
=======
  std::shared_ptr<parser::pddl::tree::DurativeAction> action,
  std::shared_ptr<std::map<std::string, ActionExecutionInfo>> action_map)
{
  for (const auto & action_pair : *action_map) {
    if (action_pair.second.durative_action_info->name_actions_to_string() ==
      action->name_actions_to_string())
>>>>>>> ec47a9fd
    {
      return action_pair.second.action_executor->get_internal_status();
    }
  }
  return ActionExecutor::IDLE;
}

void BTBuilder::addDotGraphLegend(
  std::stringstream & ss, int tab_level, int level_counter,
  int node_counter)
{
  int legend_counter = level_counter;
  int legend_node_counter = node_counter;
  ss << t(tab_level);
  ss << "subgraph cluster_" << legend_counter++ << " {\n";
  tab_level++;
  ss << t(tab_level);
  ss << "label = \"Legend\";\n";

  ss << t(tab_level);
  ss << "subgraph cluster_" << legend_counter++ << " {\n";
  tab_level++;
  ss << t(tab_level);
  ss << "label = \"Plan Timestep (sec): X.X\";\n";
  ss << t(tab_level);
  ss << "style = rounded;\n";
  ss << t(tab_level);
  ss << "color = yellow3;\n";
  ss << t(tab_level);
  ss << "bgcolor = lemonchiffon;\n";
  ss << t(tab_level);
  ss << "labeljust = l;\n";
  ss << t(tab_level);
  ss << legend_node_counter++ <<
    " [label=\n\"Finished action\n\",labeljust=c,style=filled,color=green4,fillcolor=seagreen2];\n";
  ss << t(tab_level);
  ss << legend_node_counter++ <<
    " [label=\n\"Failed action\n\",labeljust=c,style=filled,color=red,fillcolor=pink];\n";
  ss << t(tab_level);
  ss << legend_node_counter++ <<
    " [label=\n\"Current action\n\",labeljust=c,style=filled,color=blue,fillcolor=skyblue];\n";
  ss << t(tab_level);
  ss << legend_node_counter++ << " [label=\n\"Future action\n\",labeljust=c,style=filled," <<
    "color=yellow3,fillcolor=lightgoldenrod1];\n";
  tab_level--;
  ss << t(tab_level);
  ss << "}\n";

  ss << t(tab_level);
  for (int i = node_counter; i < legend_node_counter; i++) {
    if (i > node_counter) {
      ss << "->";
    }
    ss << i;
  }
  ss << " [style=invis];\n";

  tab_level--;
  ss << t(tab_level);
  ss << "}\n";
}

std::string
BTBuilder::t(int level)
{
  std::string ret;
  for (int i = 0; i < level; i++) {
    ret = ret + "  ";
  }
  return ret;
}

void replace(std::string & str, const std::string & from, const std::string & to)
{
  size_t start_pos = std::string::npos;
  while ((start_pos = str.find(from)) != std::string::npos) {
    str.replace(start_pos, from.length(), to);
  }
}

std::string
BTBuilder::execution_block(const GraphNode::Ptr & node, int l)
{
  const auto & action = node->action;
  std::string ret;
<<<<<<< HEAD
  const std::string action_id = "(" + parser::pddl::nameActionsToString(action.action) + "):" +
=======
  std::string ret_aux = bt_action_;
  const std::string action_id = "(" + action.action->name_actions_to_string() + "):" +
>>>>>>> ec47a9fd
    std::to_string(static_cast<int>(action.time * 1000));


  std::string wait_actions;
  for (const auto & previous_node : node->in_arcs) {
    const std::string parent_action_id = "(" +
      parser::pddl::nameActionsToString(previous_node->action.action) + "):" +
      std::to_string(static_cast<int>( previous_node->action.time * 1000));
    wait_actions = wait_actions + t(1) + "<WaitAtStartReq action=\"" + parent_action_id + "\"/>";

    if (previous_node != *node->in_arcs.rbegin()) {
      wait_actions = wait_actions + "\n";
    }
  }

  replace(ret_aux, "ACTION_ID", action_id);
  replace(ret_aux, "WAIT_AT_START_ACTIONS", wait_actions);

  std::istringstream f(ret_aux);
  std::string line;
  while (std::getline(f, line)) {
    if (line != "") {
      ret = ret + t(l) + line + "\n";
    }
  }
  return ret;
}

std::vector<ActionStamped>
BTBuilder::get_plan_actions(const Plan & plan)
{
  std::vector<ActionStamped> ret;

  for (auto & item : plan) {
    ActionStamped action_stamped;

    action_stamped.time = item.time;
    action_stamped.action =
      domain_client_->getDurativeAction(
      get_action_name(item.action), get_action_params(item.action));

    ret.push_back(action_stamped);
  }

  return ret;
}

void
BTBuilder::print_node(
  const plansys2::GraphNode::Ptr & node,
  int level,
  std::set<plansys2::GraphNode::Ptr> & used_nodes) const
{
  std::cerr << std::string(level, '\t') << "[" << node->action.time << "] ";
  std::cerr << node->action.action->name << " ";
  for (const auto & param : node->action.action->parameters) {
    std::cerr << param.name << " ";
  }
  std::cerr << " in arcs " << node->in_arcs.size() << "  ";
  std::cerr << " out arcs " << node->out_arcs.size() << std::endl;

  for (const auto & out : node->out_arcs) {
    print_node(out, level + 1, used_nodes);
  }
}

void
BTBuilder::print_graph(const plansys2::Graph::Ptr & graph) const
{
  std::set<plansys2::GraphNode::Ptr> used_nodes;
  for (const auto & root : graph->roots) {
    print_node(root, 0, used_nodes);
  }
}

}  // namespace plansys2<|MERGE_RESOLUTION|>--- conflicted
+++ resolved
@@ -514,7 +514,8 @@
       functions);
 
     for (const auto & req : at_start_requirements) {
-      std::cerr << "===> [" << req->toString() << "]" << std::endl;
+      std::cerr << "===> [" << parser::pddl::toString(
+        action_sequence.begin()->action->at_start_requirements, req) << "]" << std::endl;
     }
 
     assert(at_start_requirements.empty());
@@ -731,12 +732,8 @@
 {
   std::stringstream ss;
   ss << t(level);
-<<<<<<< HEAD
   ss << node->node_num << " [label=\"" << parser::pddl::nameActionsToString(node->action.action) <<
     "\"";
-=======
-  ss << node->node_num << " [label=\"" << node->action.action->name_actions_to_string() << "\"";
->>>>>>> ec47a9fd
   ss << "labeljust=c,style=filled";
 
   auto status = get_action_status(node->action.action, action_map);
@@ -764,21 +761,12 @@
 }
 
 ActionExecutor::Status BTBuilder::get_action_status(
-<<<<<<< HEAD
   std::shared_ptr<plansys2_msgs::msg::DurativeAction> action,
   std::shared_ptr<std::map<std::string, ActionExecutionInfo>> action_map)
 {
   for (const auto & action_pair : *action_map) {
     if (parser::pddl::nameActionsToString(action_pair.second.durative_action_info) ==
       parser::pddl::nameActionsToString(action))
-=======
-  std::shared_ptr<parser::pddl::tree::DurativeAction> action,
-  std::shared_ptr<std::map<std::string, ActionExecutionInfo>> action_map)
-{
-  for (const auto & action_pair : *action_map) {
-    if (action_pair.second.durative_action_info->name_actions_to_string() ==
-      action->name_actions_to_string())
->>>>>>> ec47a9fd
     {
       return action_pair.second.action_executor->get_internal_status();
     }
@@ -864,12 +852,8 @@
 {
   const auto & action = node->action;
   std::string ret;
-<<<<<<< HEAD
+  std::string ret_aux = bt_action_;
   const std::string action_id = "(" + parser::pddl::nameActionsToString(action.action) + "):" +
-=======
-  std::string ret_aux = bt_action_;
-  const std::string action_id = "(" + action.action->name_actions_to_string() + "):" +
->>>>>>> ec47a9fd
     std::to_string(static_cast<int>(action.time * 1000));
 
 
